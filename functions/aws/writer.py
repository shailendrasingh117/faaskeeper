import base64
import json
import os
import socket
<<<<<<< HEAD
from typing import Dict, Callable, Optional
import functions.aws.control.dynamo as storageControl
=======
from typing import Callable, Dict, Optional
>>>>>>> efe265f3

import boto3

mandatory_event_fields = [
    "op",
    "path",
    "user",
    "version",
    "sourceIP",
    "sourcePort",
    "data",
]

storage = storageControl.DynamoStorage()


def verify_event(id: str, write_event: dict, verbose_output: bool, flags=[]) -> bool:
    """
        Handle malformed events correctly.
    """
    if any(k not in write_event.keys() for k in [*mandatory_event_fields, *flags]):
        if verbose_output:
            print(
                "Incorrect event with ID {id}, timestamp {timestamp}".format(
                    id=id, timestamp=write_event["timestamp"]
                )
            )
        return False
    return True


"""
    The function has the following responsibilities:
    1) Create new node, returning success or failure if the node exists
    2) Set-up ACL permission on the node.
    3) Add the list to user's nodelist in case of an ephemeral node.
    4) Create sequential node by appending newest version.
    5) Create parents nodes to make sure the entire path exists.
    6) Look-up watches in a seperate table.
"""


def create_node(
    id: str, write_event: dict, table_name: str, verbose_output: bool
) -> Optional[dict]:

    if not verify_event(id, write_event, verbose_output, ["flags"]):
        return None

    try:
        # TODO: ephemeral
        # TODO: sequential
        path = get_object(write_event["path"])
        if verbose_output:
            print(f"Attempting to create node at {path}")

        data = get_object(write_event["data"])

        #if isinstance(write_event["data"], dict):
        #    parsed_data = "".join([chr(val) for val in data["data"]])
        #else:
        parsed_data = str(base64.b64decode(data))

        """
            Path is a reserved keyword in AWS DynamoDB - we must rename.
        """
        # FIXME: check return value
<<<<<<< HEAD
        storage.write(table_name, path, parsed_data)

=======
        # FIXME: get counter value
        dynamodb.put_item(
            TableName=f"{table_name}-data",
            Item={
                "path": {"S": path},
                "data": {"B": parsed_data},
                "cFxidSys": {"L": [{"N" : "0"}]},
                "cFxidEpoch": {"NS": ["0"]},
                "mFxidSys": {"L": [{"N" : "0"}]},
                "mFxidEpoch": {"NS": ["0"]},
                "ephemeralOwner": {"S": ""},
            },
            ExpressionAttributeNames={"#P": "path"},
            ConditionExpression="attribute_not_exists(#P)",
            ReturnConsumedCapacity="TOTAL",
        )
>>>>>>> efe265f3
        return {"status": "success", "path": path, "version": 0}
    except storage.errorSupplier.ConditionalCheckFailedException:
        return {"status": "failure", "path": path, "reason": "node_exists"}
    except Exception as e:
        # Report failure to the user
        print("Failure!")
        print(e)
        return {"status": "failure", "reason": "unknown"}


def deregister_session(
    id: str, write_event: dict, table_name: str, verbose_output: bool
) -> Optional[dict]:

    session_id = get_object(write_event["session_id"])
    try:
        # TODO: remove ephemeral nodes
        # FIXME: check return value
        storage.delete(table_name, session_id)

        return {"status": "success", "session_id": session_id}
    except storage.errorSupplier.ResourceNotFoundException:
        if verbose_output:
            print(f"Attempting to remove non-existing user {session_id}")
        return {
            "status": "failure",
            "session_id": session_id,
            "reason": "session_does_not_exist",
        }
    except Exception as e:
        # Report failure to the user
        print("Failure!")
        print(e)
        return {"status": "failure", "reason": "unknown"}


def set_data(
    id: str, write_event: dict, table_name: str, verbose_output: bool
) -> Optional[dict]:

    if not verify_event(id, write_event, verbose_output):
        return None
    # FIXME: version
    # FIXME: full conditional update
    try:
        path = get_object(write_event["path"])
        version = get_object(write_event["version"])
        print(version)
        if verbose_output:
            print(f"Attempting to write data at {path}")
        """
            Path is a reserved keyword in AWS DynamoDB - we must rename.
        """
        print(get_object(write_event["data"]))
        ret = dynamodb.update_item(
            TableName=f"{table_name}-data",
            Key={
                "path": {"S": path},
                # "version": {"N": version},
            },
            # AttributeUpdates={
            #    "data": {
            #        "Value": {
            #            "B": base64.b64decode(get_object(write_event["data"]))
            #        }, #        "Action": { "PUT" }
            #    }
            # },
            # ExpressionAttributeNames={"#P": "path"},
            # ConditionExpression="(attribute_not_exists(#P)) and (version = :version)",
            ConditionExpression="(attribute_exists(#P)) and (version = :version)",
            UpdateExpression="SET #D = :data ADD version :inc",
            ExpressionAttributeNames={"#D": "data", "#P": "path"},
            ExpressionAttributeValues={
                ":version": {"N": get_object(write_event["version"])},
                ":inc": {"N": "1"},
                ":data": {"B": base64.b64decode(get_object(write_event["data"]))},
            },
            ReturnConsumedCapacity="TOTAL",
        )
        print(ret)
        return {"status": "success", "path": path, "version": 0}
    except storage.errorSupplier.ConditionalCheckFailedException as e:
        print(e)
        return {"status": "failure", "path": path, "reason": "update_failure"}
    except Exception as e:
        # Report failure to the user
        print("Failure!")
        print(e)
        return {"status": "failure", "reason": "unknown"}


def delete_node(
    id: str, write_event: dict, table_name: str, verbose_output: bool
) -> Optional[dict]:
    return None


ops: Dict[str, Callable[[str, dict, str, bool], Optional[dict]]] = {
    "create_node": create_node,
    "set_data": set_data,
    "delete_node": delete_node,
    "deregister_session": deregister_session,
}


def get_object(obj: dict):
    return next(iter(obj.values()))


def notify(write_event: dict, ret: dict):

    with socket.socket(socket.AF_INET, socket.SOCK_STREAM) as s:
        try:
            s.settimeout(2)
            source_ip = get_object(write_event["sourceIP"])
            source_port = int(get_object(write_event["sourcePort"]))
            s.connect((source_ip, source_port))
            s.sendall(
                json.dumps(
                    {**ret, "event": get_object(write_event["timestamp"])}
                ).encode()
            )
        except socket.timeout:
            print(f"Notification of client {source_ip}:{source_port} failed!")


def handler(event: dict, context: dict):

    events = event["Records"]
    verbose_output = os.environ["VERBOSE_LOGGING"]
    table_name = os.environ["DYNAMODB_TABLE"]
    print(event)
    processed_events = 0
    for record in events:
        if record["eventName"] == "INSERT":
            write_event = record["dynamodb"]["NewImage"]
            print(write_event)

            op = get_object(write_event["op"])
            if op not in ops:
                if verbose_output:
                    print(
                        "Unknown operation {op} with ID {id}, "
                        "timestamp {timestamp}".format(
                            op=get_object(write_event["op"]),
                            id=record["eventID"],
                            timestamp=write_event["timestamp"],
                        )
                    )
                continue

            ret = ops[op](record["eventID"], write_event,
                          table_name, verbose_output)
            if not ret:
                continue
            notify(write_event, ret)
            print(ret)
            processed_events += 1

    print(
        f"Successfully processed {processed_events} records out of {len(events)}")<|MERGE_RESOLUTION|>--- conflicted
+++ resolved
@@ -2,12 +2,8 @@
 import json
 import os
 import socket
-<<<<<<< HEAD
 from typing import Dict, Callable, Optional
 import functions.aws.control.dynamo as storageControl
-=======
-from typing import Callable, Dict, Optional
->>>>>>> efe265f3
 
 import boto3
 
@@ -75,27 +71,8 @@
             Path is a reserved keyword in AWS DynamoDB - we must rename.
         """
         # FIXME: check return value
-<<<<<<< HEAD
         storage.write(table_name, path, parsed_data)
 
-=======
-        # FIXME: get counter value
-        dynamodb.put_item(
-            TableName=f"{table_name}-data",
-            Item={
-                "path": {"S": path},
-                "data": {"B": parsed_data},
-                "cFxidSys": {"L": [{"N" : "0"}]},
-                "cFxidEpoch": {"NS": ["0"]},
-                "mFxidSys": {"L": [{"N" : "0"}]},
-                "mFxidEpoch": {"NS": ["0"]},
-                "ephemeralOwner": {"S": ""},
-            },
-            ExpressionAttributeNames={"#P": "path"},
-            ConditionExpression="attribute_not_exists(#P)",
-            ReturnConsumedCapacity="TOTAL",
-        )
->>>>>>> efe265f3
         return {"status": "success", "path": path, "version": 0}
     except storage.errorSupplier.ConditionalCheckFailedException:
         return {"status": "failure", "path": path, "reason": "node_exists"}
